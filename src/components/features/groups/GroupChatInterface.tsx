--- conflicted
+++ resolved
@@ -239,15 +239,11 @@
                                 </Badge>
                             </div>
                             <div className="flex items-center gap-2 text-sm text-gray-500 dark:text-gray-400">
-<<<<<<< HEAD
-                                {/* Ẩn hiển thị số thành viên trong header nhóm */}
-=======
                                 <span className="flex items-center gap-1">
                                     <Users className="w-3 h-3" />
                                     {memberCount || 1} thành viên
                                 </span>
                                 <span>•</span>
->>>>>>> 2dec8525
                                 <span className="text-xs text-gray-400 dark:text-gray-500 truncate">
                                     {description || getDefaultDescription(groupType, groupName)}
                                 </span>
