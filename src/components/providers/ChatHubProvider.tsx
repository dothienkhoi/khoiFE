--- conflicted
+++ resolved
@@ -276,17 +276,8 @@
             }
         });
     };
-
-<<<<<<< HEAD
-    const connect = async () => {
-        // Kiểm tra điều kiện đăng nhập đầy đủ
-        if (isConnecting || isConnected || !isAuthenticated || !user || !accessToken || !user.id) {
-            return;
-        }
-=======
     const connect = useCallback(async () => {
         if (isConnecting || isConnected || !user || !accessToken) return;
->>>>>>> 7663232b
 
         try {
             setIsConnecting(true);
@@ -419,11 +410,7 @@
 
             disconnect();
         };
-<<<<<<< HEAD
-    }, [isAuthenticated, user, accessToken]);
-=======
     }, [user, accessToken, connect, disconnect]);
->>>>>>> 7663232b
 
     const value: ChatHubContextType = {
         connection,
