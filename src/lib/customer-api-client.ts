// lib/customer-api-client.ts
import axios from "axios";
import {
    CustomerApiResponse,
    CustomerPagedResult,
    Contact,
    ChatMessage,
    UserProfile,
    CustomerNotification,
    SearchResult,
    GroupMember,
    ChatSettings,
    Conversation,
    CreateConversationResponse,
    MessageHistoryResponse,
    Message
} from "@/types/customer.types";
import { useAuthStore } from "@/store/authStore";

// Extend Window interface for error logging flags
declare global {
    interface Window {
        __notificationErrorLogged?: boolean;
        __notificationFallbackLogged?: boolean;
        __notificationToastShown?: boolean;
        __notificationsEnabled?: boolean;
        __notificationsDisabled?: boolean;
    }
}

// Reset error flags when page loads
if (typeof window !== 'undefined') {
    window.addEventListener('load', () => {
        window.__notificationErrorLogged = false;
        window.__notificationFallbackLogged = false;
        window.__notificationToastShown = false;
        window.__notificationsEnabled = true; // Enable real API
        window.__notificationsDisabled = false; // Mark as enabled
    });
}

export const customerApiClient = axios.create({
    baseURL: `${process.env.NEXT_PUBLIC_API_BASE_URL || "https://localhost:7007"}/api/v1`,
    timeout: 15000, // Reduced to 15s for faster failure detection
});

// Request Interceptor: Tự động gắn AccessToken vào mỗi request
customerApiClient.interceptors.request.use(
    (config) => {
        // Try to get token from store first
        const accessToken = useAuthStore.getState().accessToken;

        // Fallback to cookie if store doesn't have token
        if (!accessToken) {
            // Our app stores the JWT in the 'auth_token' cookie (see LoginForm)
            const tokenCookie = document.cookie.split('; ').find(row => row.startsWith('auth_token='));
            if (tokenCookie) {
                const token = tokenCookie.split('=')[1];
                if (token && config.headers) {
                    config.headers["Authorization"] = `Bearer ${token}`;
                }
            }
        } else if (config.headers) {
            config.headers["Authorization"] = `Bearer ${accessToken}`;
        }
        return config;
    },
    (error) => Promise.reject(error)
);

// Response Interceptor: Xử lý khi AccessToken hết hạn
customerApiClient.interceptors.response.use(
    (response) => response,
    async (error: any) => {
        const originalRequest = error.config;
        const authStore = useAuthStore.getState();

        if (
            error.response?.status === 401 &&
            originalRequest &&
            !originalRequest._isRetry
        ) {
            originalRequest._isRetry = true;

            try {
                const refreshToken = authStore.refreshToken;
                if (!refreshToken) {
                    authStore.logout();
                    return Promise.reject(error);
                }

                const response = await axios.post(
                    `${process.env.NEXT_PUBLIC_API_BASE_URL || "https://localhost:7007"}/api/v1/Auth/refresh-token`,
                    { token: refreshToken }
                );

                const responseData = response.data as any;
                const { accessToken: newAccessToken, refreshToken: newRefreshToken } =
                    responseData.data;

                authStore.login(
                    responseData.data.user,
                    newAccessToken,
                    newRefreshToken
                );

                originalRequest.headers["Authorization"] = `Bearer ${newAccessToken}`;
                return customerApiClient(originalRequest);
            } catch (refreshError) {
                authStore.logout();
                window.location.href = "/auth/login";
                return Promise.reject(refreshError);
            }
        }
        return Promise.reject(error);
    }
);

// ===============================
// FILE UPLOAD API FUNCTIONS
// ===============================

// File size limits in bytes
const FILE_SIZE_LIMITS = {
    image: 10 * 1024 * 1024,    // 10MB
    file: 50 * 1024 * 1024,     // 50MB
    video: 100 * 1024 * 1024,   // 100MB
    audio: 20 * 1024 * 1024     // 20MB
};

// Validate file size before upload
const validateFileSize = (file: File, type: keyof typeof FILE_SIZE_LIMITS): string | null => {
    const maxSize = FILE_SIZE_LIMITS[type];
    if (file.size > maxSize) {
        const maxSizeMB = Math.round(maxSize / (1024 * 1024));
        return `File quá lớn. Kích thước tối đa: ${maxSizeMB}MB`;
    }
    return null;
};

// Main upload function
export const uploadFile = async (
    file: File,
    type: 'image' | 'file' | 'video' | 'audio',
    onProgress?: (progress: number) => void
) => {
    // Validate file size first
    const sizeError = validateFileSize(file, type);
    if (sizeError) {
        throw new Error(sizeError);
    }

    const formData = new FormData();
    formData.append('file', file);
    formData.append('category', 'general');

    try {
        const response = await customerApiClient.post<CustomerApiResponse<{
            fileUrl: string;
            fileName: string;
            fileSize: number;
            fileType: string;
            fileId: number;
            id: string;
        }>>(
            '/UpFiles/staging/avatar',
            formData,
            {
                headers: {
                    'Content-Type': 'multipart/form-data',
                },
                // Note: onUploadProgress is not available in this axios version
                // Progress tracking will be handled by the calling component
            }
        );

        return response.data;
    } catch (error: any) {
        // Handle specific API errors
        if (error.response?.status === 400) {
            const errorData = error.response.data;
            if (errorData.errors && errorData.errors.length > 0) {
                throw new Error(errorData.errors[0].message || 'File không hợp lệ');
            }
            throw new Error(errorData.message || 'File không hợp lệ');
        }

        if (error.response?.status === 413) {
            throw new Error('File quá lớn');
        }

        throw new Error('Không thể tải lên file. Vui lòng thử lại.');
    }
};

// Upload multiple files
export const uploadMultipleFiles = async (
    files: File[],
    type: 'image' | 'file' | 'video' | 'audio' = 'file',
    onProgress?: (progress: number) => void
) => {
    const results = [];
    let totalProgress = 0;

    for (let i = 0; i < files.length; i++) {
        try {
            const fileProgress = (progress: number) => {
                const fileWeight = 100 / files.length;
                const currentFileProgress = (progress * fileWeight) / 100;
                const previousFilesProgress = (i * fileWeight);
                totalProgress = Math.round(previousFilesProgress + currentFileProgress);
                onProgress?.(totalProgress);
            };

            const result = await uploadFile(files[i], type, fileProgress);
            results.push(result);
        } catch (error: any) {
            // Continue with other files if one fails
            results.push({ success: false, error: error.message, fileName: files[i].name });
        }
    }

    return {
        success: results.some(r => r.success),
        data: results,
        message: results.length > 0 ? 'Upload hoàn tất' : 'Không có file nào được tải lên'
    };
};

// Convenience functions
export const uploadImage = (file: File, onProgress?: (progress: number) => void) =>
    uploadFile(file, 'image', onProgress);

export const uploadDocument = (file: File, onProgress?: (progress: number) => void) =>
    uploadFile(file, 'file', onProgress);

export const uploadVideo = (file: File, onProgress?: (progress: number) => void) =>
    uploadFile(file, 'video', onProgress);

export const uploadAudio = (file: File, onProgress?: (progress: number) => void) =>
    uploadFile(file, 'audio', onProgress);

// Upload files to conversation
export const uploadFilesToConversation = async (conversationId: number, files: File[]) => {
    const formData = new FormData();
    files.forEach(file => formData.append('files', file));

    const response = await customerApiClient.post<CustomerApiResponse<Message[]>>(
        `/conversations/${conversationId}/files`,
        formData,
        {
            headers: { 'Content-Type': 'multipart/form-data' }
        }
    );
    return response.data;
};

// Upload files to group
export const uploadFilesToGroup = async (groupId: string, files: File[]) => {
    const formData = new FormData();
    files.forEach(file => formData.append('files', file));

    const response = await customerApiClient.post<CustomerApiResponse<Message[]>>(
        `/groups/${groupId}/files`,
        formData,
        {
            headers: { 'Content-Type': 'multipart/form-data' }
        }
    );
    return response.data;
};

// ===============================
// GROUPS API FUNCTIONS
// ===============================

export const getMyGroups = async () => {
    const response = await customerApiClient.get<CustomerApiResponse<{
        items: Array<{
            groupId: string;
            groupName: string;
            description: string;
            avatarUrl: string | null;
        }>;
        pageNumber: number;
        pageSize: number;
        totalRecords: number;
        totalPages: number;
    }>>(
        "/me/groups"
    );
    return response.data;
};

export const createGroupInviteLink = async (groupId: string, options?: {
    expiresInHours?: number;
    maxUses?: number;
}) => {
    const response = await customerApiClient.post<CustomerApiResponse<{
        invitationCode: string;
        fullUrl: string;
    }>>(
        `/groups/${groupId}/invite-links`,
        {
            expiresInHours: options?.expiresInHours || 0,
            maxUses: options?.maxUses || 0
        }
    );
    return response.data;
};

// Lấy thông tin xem trước của nhóm từ mã mời
export const getGroupPreviewByInviteCode = async (invitationCode: string) => {
    const response = await customerApiClient.get<CustomerApiResponse<{
        groupId: string;
        groupName: string;
        groupAvatarUrl: string;
        memberCount: number;
    }>>(
        `/invitations/link/${invitationCode}`
    );
    return response.data;
};

// Chấp nhận lời mời và tham gia nhóm qua mã mời
export const acceptGroupInvitation = async (invitationCode: string) => {
    const response = await customerApiClient.post<CustomerApiResponse<{
        groupId: string;
        groupName: string | null;
        defaultConversationId: number;
    }>>(
        `/invitations/link/${invitationCode}/accept`
    );
    return response.data;
};

export const getGroupConversations = async () => {
    const response = await customerApiClient.get<CustomerApiResponse<Array<{
        conversationId: number;
        conversationType: string;
        displayName: string;
        avatarUrl: string | null;
        lastMessagePreview: string | null;
        lastMessageType: string | null;
        lastMessageTimestamp: string | null;
        unreadCount: number;
    }>>>(
        "/conversations/me?filter=group"
    );
    return response.data;
};

export const getGroupConversationId = async (groupId: string, groupName?: string) => {
    // First get all group conversations
    const response = await customerApiClient.get<CustomerApiResponse<Array<{
        conversationId: number;
        conversationType: string;
        displayName: string;
        avatarUrl: string | null;
        lastMessagePreview: string | null;
        lastMessageType: string | null;
        lastMessageTimestamp: string | null;
        unreadCount: number;
    }>>>(
        "/conversations/me?filter=group"
    );

    if (response.data.success) {
        const conversations = response.data.data.filter(conv => conv.conversationType === "Group");

        if (conversations.length === 0) {
            return {
                success: false,
                message: "Không tìm thấy cuộc hội thoại nhóm nào",
                data: null
            };
        }

        // Try to match by groupName first
        let conversation = null;
        if (groupName) {
            conversation = conversations.find(conv =>
                conv.displayName === groupName ||
                conv.displayName.toLowerCase() === groupName.toLowerCase()
            );
        }

        // If not found, try to match based on known patterns
        if (!conversation) {
            if (groupName === "oktesstvip pro" || groupId.includes("28d51fe9-6bb7-492c-58ec-08dddee689e8")) {
                conversation = conversations.find(conv => conv.conversationId === 9);
            } else if (groupName === "oktesstv2" || groupId.includes("oktesstv2")) {
                conversation = conversations.find(conv => conv.conversationId === 11);
            }
        }

        // Fallback: use first available conversation
        if (!conversation && conversations.length > 0) {
            conversation = conversations[0];
        }

        if (conversation) {
            return {
                success: true,
                data: {
                    conversationId: conversation.conversationId,
                    groupId: groupId,
                    groupName: conversation.displayName
                }
            };
        }
    }

    // Fallback: return error
    return {
        success: false,
        message: "Không tìm thấy cuộc hội thoại cho nhóm này",
        data: null
    };
};

// ===============================
// CONTACTS API FUNCTIONS
// ===============================

export const getContacts = async () => {
    const response = await customerApiClient.get<CustomerApiResponse<Contact[]>>(
        "/contacts"
    );
    return response.data;
};

export const addContact = async (userId: string) => {
    const response = await customerApiClient.post<CustomerApiResponse<Contact>>(
        "/contacts",
        { userId }
    );
    return response.data;
};

export const removeContact = async (contactId: string) => {
    const response = await customerApiClient.delete<CustomerApiResponse<boolean>>(
        `/contacts/${contactId}`
    );
    return response.data;
};

// ===============================
// GROUPS API FUNCTIONS
// ===============================

export const getGroups = async () => {
    try {
        const response = await customerApiClient.get<CustomerApiResponse<{
            items: any[];
            pageNumber: number;
            pageSize: number;
            totalRecords: number;
            totalPages: number;
        }>>(
            "/me/groups"
        );
        return response.data;
    } catch (error) {
        throw error;
    }
};



export const createGroup = async (data: {
    groupName: string;
    description?: string;
    groupType: "Public" | "Private";
    groupAvatarUrl?: string;
}) => {
    try {
<<<<<<< HEAD
        // Build payload without undefined fields
        const primaryPayload: Record<string, any> = {
            groupName: data.groupName,
            description: data.description ?? "",
            groupType: data.groupType,
        };
        // Some backends require the key to exist even if empty
        primaryPayload.groupAvatarUrl = data.groupAvatarUrl ?? "";

=======
>>>>>>> fa7d43fe
        const response = await customerApiClient.post<CustomerApiResponse<{
            groupId: string;
            groupName: string;
            defaultConversationId: number;
        }>>(
            "/groups",
            {
                groupName: data.groupName.trim(),
                description: data.description?.trim() || "",
                groupType: data.groupType,
                groupAvatarUrl: data.groupAvatarUrl || ""
            }
        );
        return response.data;
    } catch (error: any) {
<<<<<<< HEAD
        const status = error?.response?.status;
        // If validation failed, try alternate field casing once
        if (status === 400 || status === 422) {
            // Retry 1: PascalCase as some .NET backends expect
            try {
                const pascalPayload: Record<string, any> = {
                    GroupName: data.groupName,
                    Description: data.description ?? "",
                    GroupType: data.groupType,
                };
                if (data.groupAvatarUrl) pascalPayload.GroupAvatarUrl = data.groupAvatarUrl;

                const retry1 = await customerApiClient.post<CustomerApiResponse<any>>(
                    "/groups",
                    pascalPayload,
                    { headers: { 'Content-Type': 'application/json' } }
                );
                return retry1.data;
            } catch (_) {
                // Retry 2: alternative camel-case keys (name/type)
                try {
                    const altPayload: Record<string, any> = {
                        name: data.groupName,
                        description: data.description ?? "",
                        type: data.groupType,
                    };
                    if (data.groupAvatarUrl) altPayload.avatarUrl = data.groupAvatarUrl;

                    const retry2 = await customerApiClient.post<CustomerApiResponse<any>>(
                        "/groups",
                        altPayload,
                        { headers: { 'Content-Type': 'application/json' } }
                    );
                    return retry2.data;
                } catch (retryErr: any) {
                    const resp = retryErr?.response;
                    return {
                        success: false,
                        message: resp?.data?.errors?.[0]?.message || resp?.data?.message || "Không thể tạo nhóm (400)",
                        data: null
                    };
                }
            }
        }

=======
>>>>>>> fa7d43fe
        const resp = error?.response;
        return {
            success: false,
            message: resp?.data?.errors?.[0]?.message || resp?.data?.message || error?.message || "Không thể tạo nhóm",
            data: null
        };
    }
};

export const updateGroup = async (
    groupId: string,
    data: Partial<{
        name: string;
        description: string;
        isPrivate: boolean;
    }>
) => {
    const response = await customerApiClient.put<CustomerApiResponse<any>>(
        `/groups/${groupId}`,
        data
    );
    return response.data;
};

export const updateGroupAvatar = async (groupId: string, avatarFile: File) => {
    const formData = new FormData();
    formData.append('file', avatarFile);

    const response = await customerApiClient.put<CustomerApiResponse<{ avatarUrl: string }>>(
        `/groups/${groupId}/avatar`,
        formData,
        {
            headers: {
                'Content-Type': 'multipart/form-data',
            },
        }
    );
    return response.data;
};

export const deleteGroup = async (groupId: string) => {
    const response = await customerApiClient.delete<CustomerApiResponse<boolean>>(
        `/groups/${groupId}`
    );
    return response.data;
};

export const joinGroup = async (groupId: string) => {
    const response = await customerApiClient.post<CustomerApiResponse<boolean>>(
        `/groups/${groupId}/join`
    );
    return response.data;
};

export const leaveGroup = async (groupId: string) => {
    const response = await customerApiClient.post<CustomerApiResponse<boolean>>(
        `/groups/${groupId}/leave`
    );
    return response.data;
};

export const getGroupDetails = async (groupId: string) => {
    const response = await customerApiClient.get<CustomerApiResponse<{
        groupId: string;
        groupName: string;
        description: string;
        groupType: string;
        groupAvatarUrl: string;
        memberCount: number;
        members: GroupMember[];
    }>>(
        `/groups/${groupId}`
    );
    return response.data;
};

export const getGroupMembers = async (groupId: string) => {
    const response = await customerApiClient.get<CustomerApiResponse<GroupMember[]>>(
        `/groups/${groupId}/members`
    );
    return response.data;
};

// Group invitation functions
export const searchUsersForInvite = async (groupId: string, searchTerm?: string) => {
    const params = searchTerm ? `?searchTerm=${encodeURIComponent(searchTerm)}` : '';
    const response = await customerApiClient.get<CustomerApiResponse<{
        userId: string;
        fullName: string;
        avatarUrl?: string;
    }[]>>(`/groups/${groupId}/invite-candidates${params}`);
    return response.data;
};

export const inviteUserToGroup = async (groupId: string, invitedUserIds: string[]) => {
    const response = await customerApiClient.post<CustomerApiResponse<any>>(
        `/groups/${groupId}/invitations`,
        { invitedUserIds }
    );
    return response.data;
};

// Get pending invitations
export const getPendingInvitations = async () => {
    const response = await customerApiClient.get<CustomerApiResponse<{
        invitationId: number;
        groupName: string;
        groupAvatarUrl: string;
        invitedByName: string;
    }[]>>('/invitations/me');
    return response.data;
};

// Respond to invitation (accept/reject)
export const respondToInvitation = async (invitationId: number, accept: boolean) => {
    const requestBody = { accept };

    const response = await customerApiClient.post<CustomerApiResponse<any>>(
        `/invitations/${invitationId}/respond`,
        requestBody,
        {
            headers: {
                'Content-Type': 'application/json'
            }
        }
    );
    return response.data;
};

export const generateGroupInviteLink = async (groupId: string) => {
    const response = await customerApiClient.post<CustomerApiResponse<{
        inviteLink: string;
        expiresAt: string;
    }>>(`/groups/${groupId}/invite-link`);
    return response.data;
};

// ===============================
// MESSAGES API FUNCTIONS
// ===============================

export const getMessages = async (
    chatId: string,
    pageNumber: number = 1,
    pageSize: number = 50
) => {
    const params = new URLSearchParams({
        pageNumber: pageNumber.toString(),
        pageSize: pageSize.toString(),
    });

    const response = await customerApiClient.get<CustomerApiResponse<CustomerPagedResult<ChatMessage>>>(
        `/messages/${chatId}?${params.toString()}`
    );
    return response.data;
};

export const sendMessage = async (data: {
    chatId: string;
    content: string;
    messageType: 'text' | 'image' | 'file';
    replyToMessageId?: string;
}) => {
    const response = await customerApiClient.post<CustomerApiResponse<ChatMessage>>(
        "/messages",
        data
    );
    return response.data;
};

export const editMessage = async (
    messageId: string,
    content: string
) => {
    const response = await customerApiClient.put<CustomerApiResponse<ChatMessage>>(
        `/messages/${messageId}`,
        { content }
    );
    return response.data;
};

export const deleteMessage = async (messageId: string) => {
    const response = await customerApiClient.delete<CustomerApiResponse<boolean>>(
        `/messages/${messageId}`
    );
    return response.data;
};

// ===============================
// USER PROFILE API FUNCTIONS
// ===============================

export const getUserProfile = async () => {
    const response = await customerApiClient.get<CustomerApiResponse<UserProfile>>(
        "/profile"
    );
    return response.data;
};

export const updateUserProfile = async (data: Partial<{
    firstName: string;
    lastName: string;
    bio: string;
    phoneNumber: string;
    dateOfBirth: string;
}>) => {
    const response = await customerApiClient.put<CustomerApiResponse<UserProfile>>(
        "/profile",
        data
    );
    return response.data;
};

export const updateUserAvatar = async (avatarFile: File) => {
    const formData = new FormData();
    formData.append("avatar", avatarFile);

    const response = await customerApiClient.post<CustomerApiResponse<{ avatarUrl: string }>>(
        "/profile/avatar",
        formData,
        {
            headers: {
                "Content-Type": "multipart/form-data",
            },
        }
    );
    return response.data;
};

// ===============================
// NOTIFICATIONS API FUNCTIONS
// ===============================

// Test all API endpoints
export const testAllAPIs = async () => {
    console.log('[API] Testing all API endpoints...');

    const results = {
        server: false,
        notifications: false,
        conversations: false
    };

    // Test server health
    try {
        results.server = await isServerAvailable();
        console.log('[API] Server health test:', results.server ? 'PASS' : 'FAIL');
    } catch (error) {
        console.error('[API] Server health test failed:', error);
    }

    // Test notifications API
    try {
        const response = await customerApiClient.get('/notifications/me?PageNumber=1&PageSize=5', {
            timeout: 5000
        });
        results.notifications = response.status === 200;
        console.log('[API] Notifications API test:', results.notifications ? 'PASS' : 'FAIL');
    } catch (error: any) {
        console.error('[API] Notifications API test failed:', error?.response?.status);
    }

    // Test conversations API
    try {
        const response = await customerApiClient.get('/conversations/me', {
            timeout: 5000
        });
        results.conversations = response.status === 200;
        console.log('[API] Conversations API test:', results.conversations ? 'PASS' : 'FAIL');
    } catch (error: any) {
        console.error('[API] Conversations API test failed:', error?.response?.status);
    }

    console.log('[API] All API tests completed:', results);
    return results;
};

// Enable notifications API when server is working
export const enableNotificationsAPI = () => {
    window.__notificationsEnabled = true;
    window.__notificationsDisabled = false;
    console.log('[API] Notifications API enabled');
};

// Disable notifications API due to server issues
export const disableNotificationsAPI = () => {
    window.__notificationsEnabled = false;
    window.__notificationsDisabled = true;
    console.log('[API] Notifications API disabled due to server issues');
};

// Debug notifications API step by step
export const debugNotificationsAPI = async () => {
    try {
        console.log('=== [API] DEBUG NOTIFICATIONS API ===');
        console.log('[API] 1. Checking API client config:', {
            baseURL: customerApiClient.defaults.baseURL,
            timeout: customerApiClient.defaults.timeout,
            headers: customerApiClient.defaults.headers
        });

        // Test basic connectivity
        console.log('[API] 2. Testing basic connectivity...');
        try {
            const healthResponse = await axios.get(`${customerApiClient.defaults.baseURL?.replace('/api/v1', '')}/health`, {
                timeout: 5000
            });
            console.log('[API] Health check successful:', healthResponse.status);
        } catch (healthError: any) {
            console.warn('[API] Health check failed:', healthError?.message);
        }

        // Test notifications endpoint
        console.log('[API] 3. Testing notifications endpoint...');
        const testParams = new URLSearchParams({
            PageNumber: '1',
            PageSize: '5'
        });

        const fullUrl = `${customerApiClient.defaults.baseURL}/notifications/me?${testParams.toString()}`;
        console.log('[API] Full test URL:', fullUrl);

        const response = await customerApiClient.get(`/notifications/me?${testParams.toString()}`, {
            timeout: 30000 // 30s for debugging
        });

        console.log('[API] Notifications API test successful:', {
            status: response.status,
            statusText: response.statusText,
            data: response.data
        });

        console.log('=== [API] DEBUG COMPLETED ===');
        return true;
    } catch (error: any) {
        console.error('=== [API] DEBUG FAILED ===');
        console.error('[API] Debug error details:', {
            status: error?.response?.status || 'No status',
            message: error?.message || 'No message',
            code: error?.code || 'No code',
            responseData: error?.response?.data || 'No response data',
            fullError: error
        });
        return false;
    }
};

// Test notifications API directly
export const testNotificationsAPI = async () => {
    try {
        console.log('[API] Testing notifications API directly...', {
            baseURL: customerApiClient.defaults.baseURL,
            timeout: customerApiClient.defaults.timeout
        });

        // Test with different endpoints and longer timeout
        const endpoints = [
            '/notifications/me?PageNumber=1&PageSize=5',
            '/notification?PageNumber=1&PageSize=5',
            '/notifications?PageNumber=1&PageSize=5'
        ];

        for (const endpoint of endpoints) {
            try {
                console.log(`[API] Testing endpoint: ${endpoint}`);
                const fullUrl = `${customerApiClient.defaults.baseURL}${endpoint}`;
                console.log(`[API] Full URL: ${fullUrl}`);

                const response = await customerApiClient.get(endpoint, {
                    timeout: 20000 // 20s timeout for testing
                });
                console.log(`[API] Notifications API test successful via ${endpoint}:`, {
                    status: response.status,
                    statusText: response.statusText,
                    data: response.data
                });
                return true;
            } catch (error: any) {
                console.error(`[API] Endpoint ${endpoint} failed:`, {
                    status: error?.response?.status || 'No status',
                    message: error?.message || 'No message',
                    code: error?.code || 'No code',
                    responseData: error?.response?.data || 'No response data',
                    fullError: error
                });
                // Continue to next endpoint
            }
        }

        console.error('[API] All notifications endpoints failed');
        return false;
    } catch (error: any) {
        console.error('[API] Notifications API test failed:', {
            status: error?.response?.status || 'No status',
            message: error?.message || 'No message',
            code: error?.code || 'No code',
            responseData: error?.response?.data || 'No response data',
            fullError: error
        });
        return false;
    }
};

// Check if server is available
export const isServerAvailable = async () => {
    try {
        console.log('[API] Checking server availability...');

        // Try multiple endpoints to check server availability
        const endpoints = [
            '/health',
            '/api/v1/health',
            '/api/v1/notifications/me?PageNumber=1&PageSize=1',
            '/api/v1/conversations/me'
        ];

        for (const endpoint of endpoints) {
            try {
                const response = await axios.get(`${process.env.NEXT_PUBLIC_API_BASE_URL || "https://localhost:7007"}${endpoint}`, {
                    timeout: 3000
                });
                console.log(`[API] Server is available via ${endpoint}:`, response.status);
                return true;
            } catch (error: any) {
                console.log(`[API] Endpoint ${endpoint} failed:`, error?.response?.status || error?.message);
                // Continue to next endpoint
            }
        }

        console.error('[API] All endpoints failed - server not available');
        return false;
    } catch (error: any) {
        console.error('[API] Server check failed:', error?.message);
        return false;
    }
};

// Check if notifications server is available
export const isNotificationsServerAvailable = async () => {
    try {
        const response = await customerApiClient.get('/health', { timeout: 3000 });
        return response.status === 200;
    } catch (error) {
        return false;
    }
};

// Get user notifications
export const getNotifications = async (
    pageNumber: number = 1,
    pageSize: number = 20
) => {
    console.log('[API] Attempting to fetch notifications from real API...', {
        pageNumber,
        pageSize,
        baseURL: customerApiClient.defaults.baseURL,
        timeout: customerApiClient.defaults.timeout
    });

    const params = new URLSearchParams({
        PageNumber: pageNumber.toString(),
        PageSize: pageSize.toString(),
    });

    console.log('[API] Request params:', params.toString());
    console.log('[API] Full URL:', `${customerApiClient.defaults.baseURL}/notifications/me?${params.toString()}`);

    // Retry logic for timeout issues
    let lastError: any;
    const maxRetries = 2;

    console.log('[API] Starting retry loop with', maxRetries, 'attempts');

    for (let attempt = 1; attempt <= maxRetries; attempt++) {
        try {
            const currentTimeout = attempt === 1 ? 15000 : 20000;
            console.log(`[API] Notifications attempt ${attempt}/${maxRetries}...`, {
                attempt,
                timeout: currentTimeout,
                url: `/notifications/me?${params.toString()}`
            });

            const response = await customerApiClient.get<CustomerApiResponse<CustomerPagedResult<CustomerNotification>>>(
                `/notifications/me?${params.toString()}`,
                {
                    timeout: currentTimeout
                }
            );

            console.log('[API] Notifications fetched successfully:', {
                success: response.data.success,
                itemsCount: response.data.data?.items?.length || 0,
                totalRecords: response.data.data?.totalRecords
            });

            return response.data;
        } catch (error: any) {
            lastError = error;

            // Check if it's a timeout error
            const isTimeout = error?.code === 'ECONNABORTED' || error?.message?.includes('timeout');
            const isNetworkError = !error?.response;

            console.warn(`[API] Notifications attempt ${attempt} failed:`, {
                attempt: attempt,
                status: error?.response?.status || 'No status',
                message: error?.message || 'No message',
                code: error?.code || 'No code',
                isTimeout: isTimeout,
                isNetworkError: isNetworkError,
                responseData: error?.response?.data || 'No response data',
                fullError: error
            });

            // If it's the last attempt, break
            if (attempt === maxRetries) {
                break;
            }

            // Wait before retry (exponential backoff)
            const delay = attempt * 1000; // 1s, 2s
            console.log(`[API] Waiting ${delay}ms before retry...`);
            await new Promise(resolve => setTimeout(resolve, delay));
        }
    }

    console.log('[API] Retry loop completed. lastError:', lastError);

    // All attempts failed
    if (lastError) {
        console.error('[API] All notifications attempts failed:', {
            status: lastError?.response?.status || 'No status',
            message: lastError?.message || 'No message',
            code: lastError?.code || 'No code',
            response: lastError?.response?.data || 'No response data',
            fullError: lastError
        });
    } else {
        console.error('[API] All notifications attempts failed: No error object available');
    }

    // Return empty notifications on error
    const fallbackMessage = lastError
        ? `Không thể tải thông báo: ${lastError?.message || 'Unknown error'}. Vui lòng thử lại sau.`
        : 'Không thể tải thông báo. Vui lòng thử lại sau.';

    console.log('[API] Returning fallback response:', fallbackMessage);

    return {
        success: false,
        message: fallbackMessage,
        data: {
            items: [],
            pageNumber: pageNumber,
            pageSize: pageSize,
            totalRecords: 0,
            totalPages: 0
        }
    };
};

export const markNotificationAsRead = async (notificationId: string) => {
    try {
        const response = await customerApiClient.post<CustomerApiResponse<boolean>>(
            `/notifications/${notificationId}/mark-as-read`,
            {},
            { timeout: 10000 }
        );
        console.log('[API] Mark as read successful:', notificationId);
        return response.data;
    } catch (error: any) {
        console.error('[API] Mark as read failed:', error?.response?.status, error?.message);
        return {
            success: false,
            message: 'Không thể đánh dấu đã đọc',
            data: false
        };
    }
};

export const markAllNotificationsAsRead = async () => {
    try {
        const response = await customerApiClient.post<CustomerApiResponse<boolean>>(
            "/notifications/me/mark-all-as-read",
            {},
            { timeout: 10000 }
        );
        console.log('[API] Mark all as read successful');
        return response.data;
    } catch (error: any) {
        console.error('[API] Mark all as read failed:', error?.response?.status, error?.message);
        return {
            success: false,
            message: 'Không thể đánh dấu tất cả đã đọc',
            data: false
        };
    }
};

// =================================================================
// CONVERSATION API FUNCTIONS
// =================================================================

/**
 * Find or create a direct conversation with a user
 */
export const findOrCreateConversation = async (partnerUserId: string) => {
    const response = await customerApiClient.post<CustomerApiResponse<CreateConversationResponse>>(
        `/conversations/direct`,
        { partnerUserId }
    );
    return response.data;
};

/**
 * Get list of conversations for current user
 */
export const getConversations = async (filter: 'all' | 'direct' | 'group' = 'all') => {
    try {
        // Skip server check and try direct API call
        console.log('[API] Attempting direct conversations API call...');

        const params = new URLSearchParams();
        if (filter !== 'all') {
            params.append('filter', filter);
        }

        const response = await customerApiClient.get<CustomerApiResponse<Conversation[]>>(
            `/conversations/me${params.toString() ? `?${params.toString()}` : ''}`
        );
        return response.data;
    } catch (error: any) {
        console.error('[API] Error getting conversations:', error);

        // Return a safe fallback response
        return {
            success: false,
            message: error.response?.data?.message || error.message || 'Failed to load conversations',
            data: [] as Conversation[]
        };
    }
};

/**
 * Get message history of a conversation (supports cursor pagination)
 */
export const getMessageHistory = async (
    conversationId: number,
    beforeMessageId?: string,
    limit: number = 20
) => {
    try {
        const params = new URLSearchParams();
        if (beforeMessageId) {
            params.append('beforeMessageId', beforeMessageId);
        }
        params.append('limit', limit.toString());

        const response = await customerApiClient.get<CustomerApiResponse<MessageHistoryResponse>>(
            `/conversations/${conversationId}/messages?${params.toString()}`
        );
        return response.data;
    } catch (error: any) {
        console.error('[API] Error getting message history:', error);

        // Return a safe fallback response
        return {
            success: false,
            message: error.response?.data?.message || error.message || 'Failed to load messages',
            data: {
                messages: [],
                hasMore: false,
                nextCursor: null
            }
        };
    }
};

/**
 * Create a new direct conversation
 */
export const createDirectConversation = async (userId: string) => {
    const response = await customerApiClient.post<
        CustomerApiResponse<{ conversationId: number; isNew: boolean; conversation: Conversation }>
    >(`/conversations/direct`, { userId });
    return response.data;
};

/**
 * Send a new message in a conversation
 */
export const sendConversationMessage = async (
    conversationId: number,
    payload: { content: string; parentMessageId?: string | null }
) => {
    const body: { content: string; parentMessageId?: string | null } = {
        content: payload.content,
    };
    if (payload.parentMessageId) {
        body.parentMessageId = payload.parentMessageId;
    }

    const response = await customerApiClient.post<
        CustomerApiResponse<Message>
    >(`/conversations/${conversationId}/messages`, body);
    return response.data;
};

/**
 * Mark a conversation as read
 */
export const markConversationAsRead = async (conversationId: number): Promise<CustomerApiResponse<void>> => {
    try {
        const response = await customerApiClient.post<CustomerApiResponse<void>>(
            `/conversations/${conversationId}/mark-as-read`
        );
        console.log('[API] Mark conversation as read successful:', conversationId);
        return response.data;
    } catch (error: any) {
        console.error('[API] Mark conversation as read failed:', error?.response?.status, error?.message);
        return {
            success: false,
            message: error.response?.data?.message || error.message || 'Failed to mark conversation as read',
            data: undefined
        } as CustomerApiResponse<void>;
    }
};

/**
 * Send a new message in a group conversation
 * Note: Backend expects conversationId as integer, not GUID
 */
export const sendGroupMessage = async (
    groupId: string,
    payload: { content: string; parentMessageId?: string | null }
) => {
    const body: { content: string; parentMessageId?: string | null } = {
        content: payload.content,
    };
    if (payload.parentMessageId) {
        body.parentMessageId = payload.parentMessageId;
    }

    // Backend có endpoint /api/v1/groups/{groupId}/messages nhưng chưa implement
    // Tạm thời sử dụng conversations endpoint
    try {
        const response = await customerApiClient.post<
            CustomerApiResponse<Message>
        >(`/conversations/${groupId}/messages`, body);
        return response.data;
    } catch (error: any) {
        console.error("Failed to send group message:", error);

        // Nếu lỗi 404, có thể do backend chưa hỗ trợ GUID cho conversations
        if (error.response?.status === 404) {
            throw new Error("Backend chưa hỗ trợ gửi tin nhắn nhóm với GUID. Cần implement endpoint riêng cho groups.");
        }

        throw error;
    }
};

// ===============================
// SEARCH API FUNCTIONS
// ===============================

export const search = async (query: string) => {
    const response = await customerApiClient.get<CustomerApiResponse<SearchResult>>(
        `/search?q=${encodeURIComponent(query)}`
    );
    return response.data;
};

// Tạo API client riêng cho User search endpoint
const userSearchApiClient = axios.create({
    baseURL: "https://localhost:7007/api/v1",
});

// Request Interceptor: Tự động gắn AccessToken vào mỗi request
userSearchApiClient.interceptors.request.use(
    (config) => {
        const accessToken = useAuthStore.getState().accessToken;
        if (accessToken && config.headers) {
            config.headers["Authorization"] = `Bearer ${accessToken}`;
        }
        return config;
    },
    (error) => Promise.reject(error)
);

// Response Interceptor: Xử lý khi AccessToken hết hạn
userSearchApiClient.interceptors.response.use(
    (response) => response,
    async (error: any) => {
        const originalRequest = error.config;
        const authStore = useAuthStore.getState();

        if (
            error.response?.status === 401 &&
            originalRequest &&
            !originalRequest._isRetry
        ) {
            originalRequest._isRetry = true;

            try {
                const refreshToken = authStore.refreshToken;
                if (!refreshToken) {
                    authStore.logout();
                    return Promise.reject(error);
                }

                const response = await axios.post(
                    "https://localhost:7007/api/v1/Auth/refresh-token",
                    { token: refreshToken }
                );

                const responseData = response.data as any;
                const { accessToken: newAccessToken, refreshToken: newRefreshToken } =
                    responseData.data;

                authStore.login(
                    responseData.data.user,
                    newAccessToken,
                    newRefreshToken
                );

                originalRequest.headers["Authorization"] = `Bearer ${newAccessToken}`;
                return userSearchApiClient(originalRequest);
            } catch (refreshError) {
                authStore.logout();
                window.location.href = "/auth/login";
                return Promise.reject(refreshError);
            }
        }
        return Promise.reject(error);
    }
);



export const searchUsers = async (params: {
    query: string;
    excludeGroupId?: string;
    pageNumber?: number;
    pageSize?: number;
}) => {
    const searchParams = new URLSearchParams({
        Query: params.query, // Chữ Q viết hoa theo Swagger UI
        PageNumber: (params.pageNumber || 1).toString(), // Chữ P viết hoa
        PageSize: (params.pageSize || 20).toString(), // Chữ P viết hoa
    });

    if (params.excludeGroupId) {
        searchParams.append('ExcludeGroupId', params.excludeGroupId); // Chữ E viết hoa
    }

    const response = await userSearchApiClient.get<CustomerApiResponse<CustomerPagedResult<{
        userId: string;
        displayName: string;
        email: string;
        avatarUrl: string | null;
    }>>>(
        `/User/search?${searchParams.toString()}`
    );
    return response.data;
};

// ===============================
// SETTINGS API FUNCTIONS
// ===============================

export const getChatSettings = async () => {
    const response = await customerApiClient.get<CustomerApiResponse<ChatSettings>>(
        "/settings"
    );
    return response.data;
};

export const updateChatSettings = async (settings: Partial<ChatSettings>) => {
    const response = await customerApiClient.put<CustomerApiResponse<ChatSettings>>(
        "/settings",
        settings
    );
    return response.data;
};

// ===============================
// POLL API FUNCTIONS
// ===============================

export const createPoll = async (conversationId: number, pollData: {
    question: string;
    options: string[];
    closesAt: string;
    allowMultipleChoices: boolean;
}) => {
    const response = await customerApiClient.post<CustomerApiResponse<any>>(
        `/conversations/${conversationId}/polls`,
        pollData
    );
    return response.data;
};

export const getPollDetails = async (conversationId: number, pollId: number) => {
    const response = await customerApiClient.get<CustomerApiResponse<any>>(
        `/conversations/${conversationId}/polls/${pollId}`
    );
    return response.data;
};

export const castVote = async (conversationId: number, pollId: number, pollOptionId: number | null) => {
    const response = await customerApiClient.post<CustomerApiResponse<any>>(
        `/conversations/${conversationId}/polls/${pollId}/vote`,
        { pollOptionId }
    );
    return response.data;
};

// ===============================
// GROUP POSTS API FUNCTIONS
// ===============================

export const getGroupPosts = async (
    groupId: string,
    pageNumber: number = 1,
    pageSize: number = 10,
    searchTerm?: string,
    authorId?: string
): Promise<CustomerApiResponse<CustomerPagedResult<any>>> => {
    try {
        // Try to get posts without strict authentication check
        // Let the server handle authentication

        const params = new URLSearchParams({
            pageNumber: pageNumber.toString(),
            pageSize: pageSize.toString()
        });

        if (searchTerm) {
            params.append("searchTerm", searchTerm);
        }

        if (authorId) {
            params.append("authorId", authorId);
        }

        const url = `/groups/${groupId}/posts?${params.toString()}`;
        console.log("Calling API:", url);
        console.log("Base URL:", customerApiClient.defaults.baseURL);

        const response = await customerApiClient.get(url);
        console.log("Raw response:", response);

        // Map database response to Post interface
        const responseData = response.data as any;
        if (responseData?.success && responseData?.data?.items) {
            console.log("Raw database posts:", responseData.data.items);

            const mappedPosts = responseData.data.items.map((dbPost: any) => {
                console.log("Mapping post:", dbPost);

                const authorObj = dbPost.author || {};
                const mappedPost = {
                    id: dbPost.postId?.toString() || dbPost.id || dbPost.PostID?.toString(),
                    postId: dbPost.postId || dbPost.PostID,
                    title: dbPost.title || dbPost.Title || "Không có tiêu đề",
                    content: dbPost.content || dbPost.Content || dbPost.contentSnippet || "",
                    contentMarkdown: dbPost.contentMarkdown || dbPost.content || dbPost.Content || "",
                    authorId: dbPost.authorUserId || dbPost.authorId || dbPost.AuthorUserID || authorObj.userId || "unknown",
                    authorName: dbPost.authorDisplayName || dbPost.authorName || dbPost.AuthorDisplayName || authorObj.fullName || authorObj.displayName || "Unknown User",
                    authorAvatar: dbPost.authorAvatarUrl || dbPost.authorAvatar || dbPost.AuthorAvatarUrl || authorObj.avatarUrl || "",
                    author: {
                        userId: dbPost.authorUserId || dbPost.authorId || dbPost.AuthorUserID || authorObj.userId || "unknown",
                        displayName: dbPost.authorDisplayName || dbPost.authorName || dbPost.AuthorDisplayName || authorObj.fullName || authorObj.displayName || "Unknown User",
                        avatarUrl: dbPost.authorAvatarUrl || dbPost.authorAvatar || dbPost.AuthorAvatarUrl || authorObj.avatarUrl || ""
                    },
                    groupId: dbPost.groupId || dbPost.GroupID || groupId,
                    likeCount: dbPost.likeCount || dbPost.LikeCount || 0,
                    commentCount: dbPost.commentCount || dbPost.CommentCount || 0,
                    sharesCount: dbPost.sharesCount || dbPost.SharesCount || 0,
                    isPinned: dbPost.isPinned || dbPost.IsPinned || false,
                    isDeleted: dbPost.isDeleted || dbPost.IsDeleted || false,
                    createdAt: dbPost.createdAt || dbPost.CreatedAt,
                    updatedAt: dbPost.updatedAt || dbPost.UpdatedAt
                };

                console.log("Mapped post:", mappedPost);
                return mappedPost;
            });

            responseData.data.items = mappedPosts;
            console.log("Final mapped posts:", mappedPosts);
        }

        return responseData;
    } catch (error: any) {
        console.error("Error getting group posts:", error);

        // Handle specific error cases
        if (error.response?.status === 403) {
            return {
                success: false,
                message: "Bạn không có quyền truy cập nhóm này",
                data: {
                    items: [],
                    totalRecords: 0,
                    pageNumber: 1,
                    pageSize: 10,
                    totalPages: 0,
                    hasNextPage: false,
                    hasPreviousPage: false
                }
            };
        } else if (error.response?.status === 401) {
            return {
                success: false,
                message: "Phiên đăng nhập đã hết hạn, vui lòng đăng nhập lại",
                data: {
                    items: [],
                    totalRecords: 0,
                    pageNumber: 1,
                    pageSize: 10,
                    totalPages: 0,
                    hasNextPage: false,
                    hasPreviousPage: false
                }
            };
        } else if (error.response?.status === 404) {
            return {
                success: false,
                message: "Nhóm không tồn tại",
                data: {
                    items: [],
                    totalRecords: 0,
                    pageNumber: 1,
                    pageSize: 10,
                    totalPages: 0,
                    hasNextPage: false,
                    hasPreviousPage: false
                }
            };
        }

        return {
            success: false,
            message: error.response?.data?.message || "Không thể lấy danh sách bài đăng",
            data: {
                items: [],
                totalRecords: 0,
                pageNumber: 1,
                pageSize: 10,
                totalPages: 0,
                hasNextPage: false,
                hasPreviousPage: false
            }
        };
    }
};

export const createGroupPost = async (
    groupId: string,
    postData: {
        title: string;
        contentMarkdown: string;
        attachmentFileIds?: string[];
    }
): Promise<CustomerApiResponse<any>> => {
    try {
        console.log("Creating post for group:", groupId);
        console.log("Post data:", postData);
        console.log("API URL:", `/groups/${groupId}/posts`);

        const response = await customerApiClient.post(`/groups/${groupId}/posts`, postData);
        console.log("Create post response:", response.data);
        return response.data;
    } catch (error: any) {
        console.error("Error creating group post:", error);
        console.error("Error response:", error.response);
        console.error("Error status:", error.response?.status);
        console.error("Error data:", error.response?.data);

        return {
            success: false,
            message: error.response?.data?.message || "Không thể tạo bài đăng",
            data: null
        };
    }
};

// Legacy uploadFiles function - use uploadMultipleFiles instead
export const uploadFiles = async (files: File[]): Promise<CustomerApiResponse<{ fileIds: string[] }>> => {
    try {
        const results = await uploadMultipleFiles(files, 'file');

        if (results.success) {
            // Extract file IDs from successful uploads
            const fileIds = results.data
                .filter((result: any) => result.success && result.data?.fileId)
                .map((result: any) => result.data.fileId.toString());

            return {
                success: true,
                message: 'Upload thành công',
                data: { fileIds }
            };
        } else {
            return {
                success: false,
                message: results.message || 'Không thể tải lên file',
                data: { fileIds: [] }
            };
        }
    } catch (error: any) {
        console.error("Error uploading files:", error);
        return {
            success: false,
            message: error.response?.data?.message || "Không thể tải lên file",
            data: { fileIds: [] }
        };
    }
};

// ===============================
// POST INTERACTIONS API FUNCTIONS
// ===============================

export const togglePostLike = async (postId: string): Promise<CustomerApiResponse<any>> => {
    try {
        const response = await customerApiClient.post(`/posts/${postId}/toggle-like`);
        return response.data;
    } catch (error: any) {
        // Don't log errors for demo mode
        if (postId.startsWith('temp-')) {
            return {
                success: false,
                message: "Chức năng này cần API thật để hoạt động",
                data: null
            };
        }
        console.error("Error toggling post like:", error);
        return {
            success: false,
            message: error.response?.data?.message || "Không thể thích/bỏ thích bài đăng",
            data: null
        };
    }
};

export const addPostComment = async (
    postId: string,
    commentData: {
        content: string;
        parentCommentId?: number;
    }
): Promise<CustomerApiResponse<any>> => {
    try {
        const response = await customerApiClient.post(`/posts/${postId}/comments`, commentData);
        return response.data;
    } catch (error: any) {
        // Don't log errors for demo mode
        if (postId.startsWith('temp-')) {
            return {
                success: false,
                message: "Chức năng này cần API thật để hoạt động",
                data: null
            };
        }
        const status = error?.response?.status;
        // Retry strategies for APIs that vary in routing/payload
        if (status === 404 || status === 400 || status === 405) {
            // Retry 1: PascalCase keys
            try {
                const pascalPayload: any = {
                    Content: commentData.content,
                };
                if (typeof commentData.parentCommentId === 'number') pascalPayload.ParentCommentId = commentData.parentCommentId;
                const retry1 = await customerApiClient.post(`/posts/${postId}/comments`, pascalPayload, { headers: { 'Content-Type': 'application/json' } });
                return retry1.data;
            } catch (_) {
                // Retry 2: Alternate route with postId in body
                try {
                    const altPayload: any = {
                        postId,
                        content: commentData.content,
                    };
                    if (typeof commentData.parentCommentId === 'number') altPayload.parentCommentId = commentData.parentCommentId;
                    const retry2 = await customerApiClient.post(`/posts/comments`, altPayload, { headers: { 'Content-Type': 'application/json' } });
                    return retry2.data;
                } catch (retryErr: any) {
                    // Retry 3: x-www-form-urlencoded (some servers require this)
                    try {
                        const form = new URLSearchParams();
                        form.append('content', commentData.content);
                        if (typeof commentData.parentCommentId === 'number') form.append('parentCommentId', String(commentData.parentCommentId));
                        const retry3 = await customerApiClient.post(`/posts/${postId}/comments`, form, { headers: { 'Content-Type': 'application/x-www-form-urlencoded' } });
                        return retry3.data;
                    } catch (retryErr2: any) {
                        console.error('Error adding post comment (after retries):', retryErr2);
                        return {
                            success: false,
                            message: retryErr2?.response?.data?.message || retryErr?.response?.data?.message || error?.response?.data?.message || 'Không thể thêm bình luận',
                            // @ts-ignore
                            status: retryErr2?.response?.status || retryErr?.response?.status || status,
                            data: null,
                        };
                    }
                }
            }
        }
        console.error("Error adding post comment:", error);
        return {
            success: false,
            message: error.response?.data?.message || "Không thể thêm bình luận",
            // propagate status to UI for graceful fallback
            // @ts-ignore
            status: status,
            data: null
        };
    }
};

export const getPostDetail = async (postId: string): Promise<CustomerApiResponse<any>> => {
    try {
        const response = await customerApiClient.get(`/posts/${postId}`);

        // Map database response to Post interface with comments
        if (response.data?.success && response.data?.data) {
            const dbPost = response.data.data;
            console.log("Raw post detail:", dbPost);

            const authorObj = dbPost.author || {};
            const mappedPost = {
                id: dbPost.postId?.toString() || dbPost.id || dbPost.PostID?.toString(),
                postId: dbPost.postId || dbPost.PostID,
                title: dbPost.title || dbPost.Title || "Không có tiêu đề",
                content: dbPost.content || dbPost.Content || "",
                contentMarkdown: dbPost.contentMarkdown || dbPost.content || dbPost.Content || "",
                authorId: dbPost.authorUserId || dbPost.authorId || dbPost.AuthorUserID || authorObj.userId || "unknown",
                authorName: dbPost.authorDisplayName || dbPost.authorName || dbPost.AuthorDisplayName || authorObj.fullName || authorObj.displayName || "Unknown User",
                authorAvatar: dbPost.authorAvatarUrl || dbPost.authorAvatar || dbPost.AuthorAvatarUrl || authorObj.avatarUrl || "",
                author: {
                    userId: dbPost.authorUserId || dbPost.authorId || dbPost.AuthorUserID || authorObj.userId || "unknown",
                    displayName: dbPost.authorDisplayName || dbPost.authorName || dbPost.AuthorDisplayName || authorObj.fullName || authorObj.displayName || "Unknown User",
                    avatarUrl: dbPost.authorAvatarUrl || dbPost.authorAvatar || dbPost.AuthorAvatarUrl || authorObj.avatarUrl || ""
                },
                groupId: dbPost.groupId || dbPost.GroupID,
                likeCount: dbPost.likeCount || dbPost.LikeCount || 0,
                commentCount: dbPost.commentCount || dbPost.CommentCount || 0,
                isPinned: dbPost.isPinned || dbPost.IsPinned || false,
                isDeleted: dbPost.isDeleted || dbPost.IsDeleted || false,
                createdAt: dbPost.createdAt || dbPost.CreatedAt,
                updatedAt: dbPost.updatedAt || dbPost.UpdatedAt,
                comments: dbPost.comments?.map((dbComment: any) => {
                    console.log("Mapping comment:", dbComment);
                    const cAuthor = dbComment.author || {};
                    return {
                        id: dbComment.commentId?.toString() || dbComment.id || dbComment.CommentID?.toString(),
                        commentId: dbComment.commentId || dbComment.CommentID,
                        content: dbComment.content || dbComment.Content,
                        authorId: dbComment.authorUserId || dbComment.authorId || dbComment.AuthorUserID || cAuthor.userId || "unknown",
                        authorName: dbComment.authorDisplayName || dbComment.authorName || dbComment.AuthorDisplayName || cAuthor.fullName || cAuthor.displayName || "Unknown User",
                        authorAvatar: dbComment.authorAvatarUrl || dbComment.authorAvatar || dbComment.AuthorAvatarUrl || cAuthor.avatarUrl || "",
                        author: {
                            userId: dbComment.authorUserId || dbComment.authorId || dbComment.AuthorUserID || cAuthor.userId || "unknown",
                            displayName: dbComment.authorDisplayName || dbComment.authorName || dbComment.AuthorDisplayName || cAuthor.fullName || cAuthor.displayName || "Unknown User",
                            avatarUrl: dbComment.authorAvatarUrl || dbComment.authorAvatar || dbComment.AuthorAvatarUrl || cAuthor.avatarUrl || ""
                        },
                        postId: dbComment.postId || dbComment.PostID,
                        parentCommentId: dbComment.parentCommentId || dbComment.ParentCommentID,
                        likeCount: dbComment.likeCount || dbComment.LikeCount || 0,
                        isLiked: dbComment.isLiked || dbComment.IsLiked || false,
                        createdAt: dbComment.createdAt || dbComment.CreatedAt,
                        updatedAt: dbComment.updatedAt || dbComment.UpdatedAt
                    };
                }) || []
            };

            console.log("Mapped post detail:", mappedPost);
            response.data.data = mappedPost;
        }

        return response.data;
    } catch (error: any) {
        // Don't log errors for demo mode
        if (postId.startsWith('temp-')) {
            return {
                success: false,
                message: "Chức năng này cần API thật để hoạt động",
                data: null
            };
        }
        console.error("Error fetching post detail:", error);
        return {
            success: false,
            message: error.response?.data?.message || "Không thể lấy chi tiết bài đăng",
            data: null
        };
    }
};

// Test function để debug Community groups
export const debugCommunityGroups = async () => {
    try {
        console.log("=== DEBUG COMMUNITY GROUPS ===");

        // Test API call
        const response = await getGroups();
        console.log("Full API response:", response);

        if (response.success && response.data) {
            let groupsData: any[] = [];

            if (response.data.items && Array.isArray(response.data.items)) {
                groupsData = response.data.items;
            } else if (Array.isArray(response.data)) {
                groupsData = response.data;
            }

            console.log("All groups from API:", groupsData);

            // Check each group's type
            groupsData.forEach((group, index) => {
                console.log(`Group ${index + 1}:`, {
                    id: group.groupId || group.GroupID,
                    name: group.groupName || group.GroupName,
                    type: group.groupType || group.GroupType,
                    description: group.description || group.Description
                });
            });

            // Filter Community groups
            const communityGroups = groupsData.filter(group => {
                const groupType = group.groupType || group.GroupType;
                const isCommunity = groupType === "Community";
                console.log(`Group "${group.groupName || group.GroupName}": type="${groupType}", isCommunity=${isCommunity}`);
                return isCommunity;
            });

            console.log("Filtered Community groups:", communityGroups);
            return communityGroups;
        } else {
            console.log("API response not successful:", response);
            return [];
        }
    } catch (error) {
        console.error("Error debugging community groups:", error);
        return [];
    }
};

// Function để test API endpoint trực tiếp
export const testGroupsAPI = async () => {
    try {
        console.log("=== TESTING GROUPS API ===");

        // Test /me/groups endpoint
        try {
            console.log("Testing /me/groups...");
            const response = await customerApiClient.get("/me/groups");
            console.log("/me/groups response:", response.data);
        } catch (error: any) {
            console.error("/me/groups error:", error.response?.status, error.response?.data);
        }

        // Test /groups endpoint
        try {
            console.log("Testing /groups...");
            const response = await customerApiClient.get("/groups");
            console.log("/groups response:", response.data);
        } catch (error: any) {
            console.error("/groups error:", error.response?.status, error.response?.data);
        }

        // Test /groups with Community filter
        try {
            console.log("Testing /groups?type=Community...");
            const response = await customerApiClient.get("/groups?type=Community");
            console.log("/groups?type=Community response:", response.data);
        } catch (error: any) {
            console.error("/groups?type=Community error:", error.response?.status, error.response?.data);
        }

    } catch (error) {
        console.error("Error testing groups API:", error);
    }
};<|MERGE_RESOLUTION|>--- conflicted
+++ resolved
@@ -475,18 +475,7 @@
     groupAvatarUrl?: string;
 }) => {
     try {
-<<<<<<< HEAD
-        // Build payload without undefined fields
-        const primaryPayload: Record<string, any> = {
-            groupName: data.groupName,
-            description: data.description ?? "",
-            groupType: data.groupType,
-        };
-        // Some backends require the key to exist even if empty
-        primaryPayload.groupAvatarUrl = data.groupAvatarUrl ?? "";
-
-=======
->>>>>>> fa7d43fe
+
         const response = await customerApiClient.post<CustomerApiResponse<{
             groupId: string;
             groupName: string;
@@ -502,54 +491,7 @@
         );
         return response.data;
     } catch (error: any) {
-<<<<<<< HEAD
-        const status = error?.response?.status;
-        // If validation failed, try alternate field casing once
-        if (status === 400 || status === 422) {
-            // Retry 1: PascalCase as some .NET backends expect
-            try {
-                const pascalPayload: Record<string, any> = {
-                    GroupName: data.groupName,
-                    Description: data.description ?? "",
-                    GroupType: data.groupType,
-                };
-                if (data.groupAvatarUrl) pascalPayload.GroupAvatarUrl = data.groupAvatarUrl;
-
-                const retry1 = await customerApiClient.post<CustomerApiResponse<any>>(
-                    "/groups",
-                    pascalPayload,
-                    { headers: { 'Content-Type': 'application/json' } }
-                );
-                return retry1.data;
-            } catch (_) {
-                // Retry 2: alternative camel-case keys (name/type)
-                try {
-                    const altPayload: Record<string, any> = {
-                        name: data.groupName,
-                        description: data.description ?? "",
-                        type: data.groupType,
-                    };
-                    if (data.groupAvatarUrl) altPayload.avatarUrl = data.groupAvatarUrl;
-
-                    const retry2 = await customerApiClient.post<CustomerApiResponse<any>>(
-                        "/groups",
-                        altPayload,
-                        { headers: { 'Content-Type': 'application/json' } }
-                    );
-                    return retry2.data;
-                } catch (retryErr: any) {
-                    const resp = retryErr?.response;
-                    return {
-                        success: false,
-                        message: resp?.data?.errors?.[0]?.message || resp?.data?.message || "Không thể tạo nhóm (400)",
-                        data: null
-                    };
-                }
-            }
-        }
-
-=======
->>>>>>> fa7d43fe
+
         const resp = error?.response;
         return {
             success: false,
