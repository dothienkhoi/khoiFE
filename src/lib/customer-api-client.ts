--- conflicted
+++ resolved
@@ -621,7 +621,6 @@
     return response.data;
 };
 
-<<<<<<< HEAD
 // Public groups listing (searchable, paginated)
 export const getPublicGroups = async (pageNumber: number = 1, pageSize: number = 20, searchTerm?: string) => {
     const params = new URLSearchParams();
@@ -659,9 +658,6 @@
     );
     return response.data;
 };
-=======
-// (deprecated duplicate) getGroupPosts removed - use the version at the bottom of the file
->>>>>>> 7663232b
 
 // Group invitation functions
 export const searchUsersForInvite = async (groupId: string, searchTerm?: string) => {
